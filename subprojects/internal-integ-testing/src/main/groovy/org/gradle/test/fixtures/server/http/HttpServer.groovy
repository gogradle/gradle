/*
 * Copyright 2009 the original author or authors.
 *
 * Licensed under the Apache License, Version 2.0 (the "License");
 * you may not use this file except in compliance with the License.
 * You may obtain a copy of the License at
 *
 *      http://www.apache.org/licenses/LICENSE-2.0
 *
 * Unless required by applicable law or agreed to in writing, software
 * distributed under the License is distributed on an "AS IS" BASIS,
 * WITHOUT WARRANTIES OR CONDITIONS OF ANY KIND, either express or implied.
 * See the License for the specific language governing permissions and
 * limitations under the License.
 */
package org.gradle.test.fixtures.server.http

import com.google.common.net.UrlEscapers
import com.google.gson.Gson
import com.google.gson.JsonElement
import groovy.xml.MarkupBuilder
import org.gradle.api.artifacts.repositories.PasswordCredentials
import org.gradle.internal.hash.HashUtil
import org.gradle.test.fixtures.server.ExpectOne
import org.gradle.test.fixtures.server.ServerExpectation
import org.gradle.test.fixtures.server.ServerWithExpectations
import org.gradle.test.matchers.UserAgentMatcher
import org.gradle.util.GFileUtils
import org.hamcrest.Matcher
import org.mortbay.jetty.Handler
import org.mortbay.jetty.HttpHeaders
import org.mortbay.jetty.HttpStatus
import org.mortbay.jetty.MimeTypes
import org.mortbay.jetty.handler.AbstractHandler
import org.slf4j.Logger
import org.slf4j.LoggerFactory

import javax.servlet.http.HttpServletRequest
import javax.servlet.http.HttpServletResponse
import java.util.concurrent.CountDownLatch
import java.util.concurrent.TimeUnit
import java.util.zip.GZIPOutputStream

class HttpServer extends ServerWithExpectations implements HttpServerFixture {

    private final static Logger logger = LoggerFactory.getLogger(HttpServer.class)

    protected Matcher expectedUserAgent = null

    List<ServerExpectation> expectations = []

    boolean chunkedTransfer = false

    org.gradle.api.Action<HttpServletRequest> beforeHandle
    org.gradle.api.Action<HttpServletRequest> afterHandle

    enum EtagStrategy {
        NONE({ null }),
        RAW_SHA1_HEX({ HashUtil.sha1(it as byte[]).asHexString() }),
        NEXUS_ENCODED_SHA1({ "{SHA1{" + HashUtil.sha1(it as byte[]).asHexString() + "}}" })

        private final Closure generator

        EtagStrategy(Closure generator) {
            this.generator = generator
        }

        String generate(byte[] bytes) {
            generator.call(bytes)
        }
    }

    // Can be an EtagStrategy, or a closure that receives a byte[] and returns an etag string, or anything that gets toString'd
    def etags = EtagStrategy.NONE

    boolean sendLastModified = true
    boolean sendSha1Header = false

    void beforeHandle(org.gradle.api.Action<HttpServletRequest> r) {
        beforeHandle = r
    }

    void afterHandle(org.gradle.api.Action<HttpServletRequest> r) {
        afterHandle = r
    }

    @Override
    Handler getCustomHandler() {
        return new AbstractHandler() {
            void handle(String target, HttpServletRequest request, HttpServletResponse response, int dispatch) {
                String d = request.getQueryString()
                if (request.handled) {
                    return
                }
                onFailure(new AssertionError("Received unexpected ${request.method} request to ${target}."))
                response.sendError(404, "'$target' does not exist")
            }
        }
    }

    protected Logger getLogger() {
        logger
    }

    void expectUserAgent(UserAgentMatcher userAgent) {
        this.expectedUserAgent = userAgent
    }

    void resetExpectations() {
        try {
            super.resetExpectations()
        } finally {
            reset()
            expectedUserAgent = null
        }
    }

    /**
     * Adds a given file at the given URL. The source file can be either a file or a directory.
     */
    void allowHead(String path, File srcFile) {
        allow(path, true, ['HEAD'], fileHandler(path, srcFile))
    }

    /**
     * Adds a given file at the given URL. The source file can be either a file or a directory.
     */
    void allowGetOrHead(String path, File srcFile) {
        allow(path, true, ['GET', 'HEAD'], fileHandler(path, srcFile))
    }

    /**
     * Adds a given file at the given URL. The source file can be either a file or a directory.
     */
    void allowGetOrHeadWithRevalidate(String path, File srcFile) {
        allow(path, true, ['GET', 'HEAD'], revalidateFileHandler(path, srcFile))
    }

    /**
     * Adds a given file at the given URL with the given credentials. The source file can be either a file or a directory.
     */
    void allowGetOrHead(String path, String username, String password, File srcFile) {
        allow(path, true, ['GET', 'HEAD'], withAuthentication(path, username, password, fileHandler(path, srcFile)))
    }

    /**
     * Allows one GET request for the given URL, which return 404 status code
     */
    void allowGetMissing(String path) {
        allow(path, false, ['GET'], notFound())
    }

    private Action fileHandler(String path, File srcFile) {
        return new SendFileAction(path, srcFile, false)
    }

    private Action revalidateFileHandler(String path, File srcFile) {
        return new SendFileAction(path, srcFile, true)
    }

    class SendFileAction extends ActionSupport {
        private final String path
        private final File srcFile
        private final boolean revalidate

        SendFileAction(String path, File srcFile, boolean revalidate) {
            super("return contents of $srcFile.name")
            this.srcFile = srcFile
            this.path = path
            this.revalidate = revalidate
        }

        void handle(HttpServletRequest request, HttpServletResponse response) {
            if (beforeHandle) {
                beforeHandle.execute(request)
            }
            try {
                if (expectedUserAgent != null) {
                    String receivedUserAgent = request.getHeader("User-Agent")
                    if (!expectedUserAgent.matches(receivedUserAgent)) {
                        response.sendError(412, String.format("Precondition Failed: Expected User-Agent: '%s' but was '%s'", expectedUserAgent, receivedUserAgent))
                        return
                    }
                }
                if (revalidate) {
                    String cacheControl = request.getHeader("Cache-Control")
                    if (!cacheControl.equals("max-age=0")) {
                        response.sendError(412, String.format("Precondition Failed: Expected Cache-Control:max-age=0 but was '%s'", cacheControl))
                        return
                    }
                }
                def file
                if (request.pathInfo == path) {
                    file = srcFile
                } else {
                    def relativePath = request.pathInfo.substring(path.length() + 1)
                    file = new File(srcFile, relativePath)
                }
                if (file.isFile()) {
                    sendFile(response, file, null, null, interaction.contentType)
                } else if (file.isDirectory()) {
                    sendDirectoryListing(response, file)
                } else {
                    response.sendError(404, "'$request.pathInfo' does not exist")
                }
            } finally {
                if (afterHandle) {
                    afterHandle.execute(request)
                }
            }
        }
    }

    /**
     * Adds a broken resource at the given URL.
     */
    void addBroken(String path) {
        allow(path, true, null, broken())
    }

    /**
     * Expects one GET request, which fails with a 500 status code
     */
    void expectGetBroken(String path) {
        expect(path, false, ['GET'], broken())
    }

    /**
     * Expects one GET request, which will block for maximum 60 seconds
     */
    void expectGetBlocking(String path) {
        expect(path, false, ['GET'], blocking())
    }

    /**
     * Expects one GET request for the given URL, which return 404 status code
     */
    void expectGetMissing(String path, PasswordCredentials passwordCredentials = null) {
        expect(path, false, ['GET'], notFound(), passwordCredentials)
    }

    void allowGetOrHeadMissing(String path) {
        allow(path, false, ['GET', 'HEAD'], notFound())
    }

    /**
     * Expects one HEAD request for the given URL, which return 404 status code
     */
    void expectHeadMissing(String path) {
        expect(path, false, ['HEAD'], notFound())
    }

    /**
     * Expects one HEAD request for the given URL, which returns a 500 status code
     */
    void expectHeadBroken(String path) {
        expect(path, false, ['HEAD'], broken())
    }

    private Action notFound() {
        new ActionSupport("return 404 not found") {
            void handle(HttpServletRequest request, HttpServletResponse response) {
                response.sendError(404, "not found")
            }
        }
    }

    private Action broken() {
        new ActionSupport("return 500 broken") {
            void handle(HttpServletRequest request, HttpServletResponse response) {
                response.sendError(500, "broken")
            }
        }
    }

    private Action blocking() {
        new ActionSupport("throw socket timeout exception") {
            CountDownLatch latch = new CountDownLatch(1)
            void handle(HttpServletRequest request, HttpServletResponse response) {
                try {
                    latch.await(60, TimeUnit.SECONDS)
                } catch (InterruptedException e) {
                    // ignore
                }
            }
        }
    }

    /**
     * Expects one HEAD request for the given URL.
     */
    void expectHead(String path, File srcFile) {
        expect(path, false, ['HEAD'], fileHandler(path, srcFile))
    }

    /**
     * Expects one HEAD request for the given URL, asserting that the request is revalidated.
     */
    void expectHeadRevalidate(String path, File srcFile) {
        expect(path, false, ['HEAD'], revalidateFileHandler(path, srcFile))
    }

    /**
     * Allows one HEAD request for the given URL with http authentication.
     */
    void expectHead(String path, String username, String password, File srcFile, Long lastModified = null, Long contentLength = null) {
        expect(path, false, ['HEAD'], withAuthentication(path, username, password, fileHandler(path, srcFile)))
    }

    /**
     * Allows one GET request for the given URL. Reads the request content from the given file.
     */
    HttpResourceInteraction expectGet(String path, File srcFile) {
        return expect(path, false, ['GET'], fileHandler(path, srcFile))
    }

    /**
     * Allows one GET request for the given URL with a query string. Reads the request content from the given file.
     */
    HttpResourceInteraction expectGetWithQueryString(String path, String query, File srcFile) {
        return expect(path, false, ['GET'], withQueryString(query, fileHandler(path, srcFile)))
    }

    /**
     * Allows one GET request for the given URL, asserting that the request revalidates. Reads the request content from the given file.
     */
    HttpResourceInteraction expectGetRevalidate(String path, File srcFile) {
        return expect(path, false, ['GET'], revalidateFileHandler(path, srcFile))
    }

    /**
     * Expects one GET request for the given URL, with the given credentials. Reads the request content from the given file.
     */
    HttpResourceInteraction expectGet(String path, String username, String password, File srcFile) {
        return expect(path, false, ['GET'], withAuthentication(path, username, password, fileHandler(path, srcFile)))
    }

    /**
     * Expects one GET request for the given URL, with the response being GZip encoded.
     */
    void expectGetGZipped(String path, File srcFile) {
        expect(path, false, ['GET'], new ActionSupport("return gzipped $srcFile.name") {
            void handle(HttpServletRequest request, HttpServletResponse response) {
                def file = srcFile
                if (file.isFile()) {
                    response.setHeader("Content-Encoding", "gzip")
                    response.setDateHeader(HttpHeaders.LAST_MODIFIED, srcFile.lastModified())
                    def stream = new GZIPOutputStream(response.outputStream)
                    stream.write(file.bytes)
                    stream.close()
                } else {
                    response.sendError(404, "'$target' does not exist")
                }
            }
        })
    }

    /**
     * Expects one GET request for the given URL, responding with a redirect.
     */
    void expectGetRedirected(String path, String location) {
        expectRedirected('GET', path, location)
    }

    /**
     * Expects one HEAD request for the given URL, responding with a redirect.
     */
    void expectHeadRedirected(String path, String location) {
        expectRedirected('HEAD', path, location)
    }

    /**
     * Expects one PUT request for the given URL, responding with a redirect.
     */
    void expectPutRedirected(String path, String location) {
        expectRedirected('PUT', path, location)
    }

    private void expectRedirected(String method, String path, String location) {
        expect(path, false, [method], new ActionSupport("redirect to $location") {
            void handle(HttpServletRequest request, HttpServletResponse response) {
                response.sendRedirect(location)
            }
        })
    }

    /**
     * Allows GET requests for the given URL, returning an apache-compatible directory listing with the given File names.
     */
    void allowGetDirectoryListing(String path, File directory) {
        allow(path, false, ['GET'], new ActionSupport("return listing of directory $directory.name") {
            void handle(HttpServletRequest request, HttpServletResponse response) {
                sendDirectoryListing(response, directory)
            }
        })
    }

    /**
     * Expects one GET request for the given URL, returning an apache-compatible directory listing with the given File names.
     */
    void expectGetDirectoryListing(String path, File directory) {
        expect(path, false, ['GET'], new ActionSupport("return listing of directory $directory.name") {
            void handle(HttpServletRequest request, HttpServletResponse response) {
                sendDirectoryListing(response, directory)
            }
        })
    }

    /**
     * Expects one GET request for the given URL, returning an apache-compatible directory listing with the given File names.
     */
    void expectGetDirectoryListing(String path, String username, String password, File directory) {
        expect(path, false, ['GET'], withAuthentication(path, username, password, new ActionSupport("return listing of directory $directory.name") {
            void handle(HttpServletRequest request, HttpServletResponse response) {
                sendDirectoryListing(response, directory)
            }
        }))
    }

    private sendFile(HttpServletResponse response, File file, Long lastModified, Long contentLength, String contentType) {
        if (sendLastModified) {
            response.setDateHeader(HttpHeaders.LAST_MODIFIED, lastModified ?: file.lastModified())
        }
        def content = file.bytes

        if (chunkedTransfer) {
            response.setHeader("Transfer-Encoding", "chunked")
        } else {
            response.setContentLength((contentLength ?: content.length) as int)
        }

        response.setContentType(contentType ?: new MimeTypes().getMimeByExtension(file.name).toString())
        if (sendSha1Header) {
            response.addHeader("X-Checksum-Sha1", HashUtil.sha1(content).asHexString())
        }

        addEtag(response, content, etags)
        response.outputStream << content
    }

    private addEtag(HttpServletResponse response, byte[] bytes, etagStrategy) {
        if (etagStrategy != null) {
            String value
            if (etags instanceof EtagStrategy) {
                value = etags.generate(bytes)
            } else if (etagStrategy instanceof Closure) {
                value = etagStrategy.call(bytes)
            } else {
                value = etagStrategy.toString()
            }

            if (value != null) {
                response.addHeader(HttpHeaders.ETAG, value)
            }
        }
    }

    private sendDirectoryListing(HttpServletResponse response, File directory) {
        def writer = new StringWriter()
        def markupBuilder = new MarkupBuilder(writer)
        markupBuilder.doubleQuotes = true // for Ivy
        markupBuilder.html {
            for (String fileName : directory.list()) {
                def uri = UrlEscapers.urlPathSegmentEscaper().escape(fileName).replaceAll(':', '%3A')
                a(href: uri, fileName)
            }

        }
        def directoryListing = writer.toString().getBytes("utf8")

        response.setContentLength(directoryListing.length)
        response.setContentType("text/html")
        response.setCharacterEncoding("utf8")
        response.outputStream.bytes = directoryListing
    }

    /**
     * Expects one PUT request for the given URL. Writes the request content to the given file.
     */
    void expectPut(String path, File destFile, int statusCode = HttpStatus.ORDINAL_200_OK, PasswordCredentials credentials = null, long expectedContentLength = -1) {
        def action = new ActionSupport("write request to $destFile.name (content length: $expectedContentLength) and return status $statusCode") {
            void handle(HttpServletRequest request, HttpServletResponse response) {
                if (HttpServer.this.expectedUserAgent != null) {
                    String receivedUserAgent = request.getHeader("User-Agent")
                    if (!expectedUserAgent.matches(receivedUserAgent)) {
                        response.sendError(412, String.format("Precondition Failed: Expected User-Agent: '%s' but was '%s'", expectedUserAgent, receivedUserAgent))
                        return
                    }
                }
                if (expectedContentLength > -1) {
                    if (request.contentLength != expectedContentLength) {
                        response.sendError(412, String.format("Precondition Failed: Expected Content-Length: '%d' but was '%d'", expectedContentLength, request.contentLength))
                        return
                    }
                }
                GFileUtils.mkdirs(destFile.parentFile)
                destFile.bytes = request.inputStream.bytes
                response.setStatus(statusCode)
            }
        }

        expect(path, false, ['PUT'], action, credentials)
    }

    /**
     * Expects one PUT request for the given URL, with the given credentials. Writes the request content to the given file.
     */
    void expectPut(String path, String username, String password, File destFile) {
        expect(path, false, ['PUT'], withAuthentication(path, username, password, new ActionSupport("write request to $destFile.name") {
            void handle(HttpServletRequest request, HttpServletResponse response) {

                if (request.remoteUser != username) {
                    response.sendError(500, "unexpected username '${request.remoteUser}'")
                    return
                }
                destFile.parentFile.mkdirs()
                destFile.bytes = request.inputStream.bytes
            }
        }))
    }

    /**
     * Allows PUT requests with the given credentials.
     */
    void allowPut(String path, String username, String password) {
        allow(path, false, ['PUT'], withAuthentication(path, username, password, new ActionSupport("return 500") {
            void handle(HttpServletRequest request, HttpServletResponse response) {
                response.sendError(500, "unexpected username '${request.remoteUser}'")
            }
        }))
    }

    private Action withAuthentication(String path, String username, String password, Action action) {
        requireAuthentication(path, username, password)

        return new Action() {
            @Override
            HttpResourceInteraction getInteraction() {
                return action.interaction
            }

            String getDisplayName() {
                return action.displayName
            }

            void handle(HttpServletRequest request, HttpServletResponse response) {
                if (request.remoteUser != username) {
                    response.sendError(500, "unexpected username '${request.remoteUser}'")
                    return
                }
                action.handle(request, response)
            }
        }
    }

    private Action withQueryString(String query, Action action) {
        return new Action() {
            @Override
            HttpResourceInteraction getInteraction() {
                return action.interaction
            }

            String getDisplayName() {
                return action.displayName
            }

            void handle(HttpServletRequest request, HttpServletResponse response) {
<<<<<<< HEAD
                if (request.queryString == query) {
                    action.handle(request, response)
                }
=======
                assert request.queryString == query
                action.handle(request, response)
>>>>>>> 5ba503cc
            }
        }
    }

    void expect(String path, Collection<String> methods, PasswordCredentials passwordCredentials = null, Action action) {
        expect(path, false, methods, action, passwordCredentials)
    }

    HttpResourceInteraction expect(String path, boolean matchPrefix, Collection<String> methods, Action action, PasswordCredentials credentials = null) {
        if (credentials != null) {
            action = withAuthentication(path, credentials.username, credentials.password, action)
        }

        HttpExpectOne expectation = new HttpExpectOne(action, methods, path)
        expectations << expectation
        add(path, matchPrefix, methods, new AbstractHandler() {
            void handle(String target, HttpServletRequest request, HttpServletResponse response, int dispatch) {
                if (expectation.run) {
                    return
                }
                expectation.run = true
                action.handle(request, response)
                request.handled = true
            }
        })

        return action.interaction
    }

    private void allow(String path, boolean matchPrefix, Collection<String> methods, Action action) {
        add(path, matchPrefix, methods, new AbstractHandler() {
            void handle(String target, HttpServletRequest request, HttpServletResponse response, int dispatch) {
                action.handle(request, response)
                request.handled = true
            }
        })
    }

    private void add(String path, boolean matchPrefix, Collection<String> methods, Handler handler) {
        assert path.startsWith('/')
        def prefix = path == '/' ? '/' : path + '/'
        collection.addHandler(new AbstractHandler() {
            void handle(String target, HttpServletRequest request, HttpServletResponse response, int dispatch) {
                if (methods != null && !methods.contains(request.method)) {
                    return
                }
                boolean match = request.pathInfo == path || (matchPrefix && request.pathInfo.startsWith(prefix))
                if (match && !request.handled) {
                    handler.handle(target, request, response, dispatch)
                }
            }
        })
    }

    void addHandler(Handler handler) {
        collection.addHandler(handler)
    }

    static class HttpExpectOne extends ExpectOne {
        final Action action
        final Collection<String> methods
        final String path

        HttpExpectOne(Action action, Collection<String> methods, String path) {
            this.action = action
            this.methods = methods
            this.path = path
        }

        String getNotMetMessage() {
            "Expected HTTP request not received: ${methods.size() == 1 ? methods[0] : methods} $path and $action.displayName"
        }
    }

    interface Action {
        HttpResourceInteraction getInteraction()

        String getDisplayName()

        void handle(HttpServletRequest request, HttpServletResponse response)
    }

    static abstract class ActionSupport implements Action {
        final String displayName
        final HttpResourceInteraction interaction = new DefaultResourceInteraction()

        ActionSupport(String displayName) {
            this.displayName = displayName
        }
    }

    static class DefaultResourceInteraction implements HttpResourceInteraction {
        String contentType

        @Override
        HttpResourceInteraction contentType(String encoding) {
            this.contentType = encoding
            return this
        }
    }

    static class Utils {
        static JsonElement json(HttpServletRequest request) {
            new Gson().fromJson(request.reader, JsonElement.class)
        }

        static JsonElement json(String json) {
            new Gson().fromJson(json, JsonElement.class)
        }

        static void json(HttpServletResponse response, Object data) {
            if (!response.contentType) {
                response.setContentType("application/json")
            }
            StringBuilder sb = new StringBuilder()
            new Gson().toJson(data, sb)
            response.outputStream.withStream {
                it << sb.toString().getBytes("utf8")
            }
        }
    }
}<|MERGE_RESOLUTION|>--- conflicted
+++ resolved
@@ -565,14 +565,8 @@
             }
 
             void handle(HttpServletRequest request, HttpServletResponse response) {
-<<<<<<< HEAD
-                if (request.queryString == query) {
-                    action.handle(request, response)
-                }
-=======
                 assert request.queryString == query
                 action.handle(request, response)
->>>>>>> 5ba503cc
             }
         }
     }
